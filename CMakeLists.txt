--- conflicted
+++ resolved
@@ -703,17 +703,10 @@
 
 if(${use_schannel})
     if(WIN32)
-<<<<<<< HEAD
-     if (WINCE)
-        target_link_libraries(aziotsharedutil secur32)
-        else()
-        target_link_libraries(aziotsharedutil ws2_32 secur32)
-=======
         if (WINCE)
             target_link_libraries(aziotsharedutil secur32)
         else()
             target_link_libraries(aziotsharedutil crypt32 ws2_32 secur32)
->>>>>>> 19c0a168
         endif()
     endif()
 endif()

--- conflicted
+++ resolved
@@ -1,459 +1,447 @@
-// Copyright (c) Microsoft. All rights reserved.
-// Licensed under the MIT license. See LICENSE file in the project root for full license information.
-
-#include <stdlib.h>
-#ifdef _CRTDBG_MAP_ALLOC
-#include <crtdbg.h>
-#endif
-#include <stddef.h>
-#include <stdio.h>
-#include "socketio.h"
-#include "winsock2.h"
-#include "ws2tcpip.h"
-#include "windows.h"
-#include "list.h"
-#include "gballoc.h"
-
-typedef struct PENDING_SOCKET_IO_TAG
-{
-    unsigned char* bytes;
-    size_t size;
-    ON_SEND_COMPLETE on_send_complete;
-    void* callback_context;
-    LIST_HANDLE pending_io_list;
-} PENDING_SOCKET_IO;
-
-typedef struct SOCKET_IO_INSTANCE_TAG
-{
-    SOCKET socket;
-    ON_BYTES_RECEIVED on_bytes_received;
-    ON_IO_STATE_CHANGED on_io_state_changed;
-    LOGGER_LOG logger_log;
-    void* callback_context;
-    char* hostname;
-    int port;
-    IO_STATE io_state;
-    LIST_HANDLE pending_io_list;
-} SOCKET_IO_INSTANCE;
-
-static const IO_INTERFACE_DESCRIPTION socket_io_interface_description = 
-{
-    socketio_create,
-    socketio_destroy,
-    socketio_open,
-    socketio_close,
-    socketio_send,
-    socketio_dowork
-};
-
-static void set_io_state(SOCKET_IO_INSTANCE* socket_io_instance, IO_STATE io_state)
-{
-    IO_STATE previous_state = socket_io_instance->io_state;
-    socket_io_instance->io_state = io_state;
-    if (socket_io_instance->on_io_state_changed != NULL)
-    {
-        socket_io_instance->on_io_state_changed(socket_io_instance->callback_context, io_state, previous_state);
-    }
-}
-
-static int add_pending_io(SOCKET_IO_INSTANCE* socket_io_instance, const unsigned char* buffer, size_t size, ON_SEND_COMPLETE on_send_complete, void* callback_context)
-{
-    int result;
-    PENDING_SOCKET_IO* pending_socket_io = (PENDING_SOCKET_IO*)malloc(sizeof(PENDING_SOCKET_IO));
-    if (pending_socket_io == NULL)
-    {
-        result = __LINE__;
-    }
-    else
-    {
-        pending_socket_io->bytes = (unsigned char*)malloc(size);
-        if (pending_socket_io->bytes == NULL)
-        {
-            free(pending_socket_io);
-            result = __LINE__;
-        }
-        else
-        {
-            pending_socket_io->size = size;
-            pending_socket_io->on_send_complete = on_send_complete;
-            pending_socket_io->callback_context = callback_context;
-            pending_socket_io->pending_io_list = socket_io_instance->pending_io_list;
-            (void)memcpy(pending_socket_io->bytes, buffer, size);
-
-            if (list_add(socket_io_instance->pending_io_list, pending_socket_io) == NULL)
-            {
-                free(pending_socket_io->bytes);
-                free(pending_socket_io);
-                result = __LINE__;
-            }
-            else
-            {
-                result = 0;
-            }
-        }
-    }
-
-    return result;
-}
-
-CONCRETE_IO_HANDLE socketio_create(void* io_create_parameters, LOGGER_LOG logger_log)
-{
-    SOCKETIO_CONFIG* socket_io_config = io_create_parameters;
-    SOCKET_IO_INSTANCE* result;
-
-    if (socket_io_config == NULL)
-    {
-        result = NULL;
-    }
-    else
-    {
-        result = malloc(sizeof(SOCKET_IO_INSTANCE));
-        if (result != NULL)
-        {
-            result->pending_io_list = list_create();
-            if (result->pending_io_list == NULL)
-            {
-                free(result);
-                result = NULL;
-            }
-            else
-            {
-                result->hostname = (char*)malloc(strlen(socket_io_config->hostname) + 1);
-                if (result->hostname == NULL)
-                {
-                    list_destroy(result->pending_io_list);
-                    free(result);
-                    result = NULL;
-                }
-                else
-                {
-                    (void)strcpy(result->hostname, socket_io_config->hostname);
-                    result->port = socket_io_config->port;
-                    result->on_bytes_received = NULL;
-                    result->on_io_state_changed = NULL;
-                    result->logger_log = logger_log;
-                    result->socket = INVALID_SOCKET;
-                    result->callback_context = NULL;
-                    result->io_state = IO_STATE_NOT_OPEN;
-                }
-            }
-        }
-    }
-
-    return (IO_HANDLE)result;
-}
-
-void socketio_destroy(CONCRETE_IO_HANDLE socket_io)
-{
-    if (socket_io != NULL)
-    {
-        SOCKET_IO_INSTANCE* socket_io_instance = (SOCKET_IO_INSTANCE*)socket_io;
-        /* we cannot do much if the close fails, so just ignore the result */
-        (void)closesocket(socket_io_instance->socket);
-
-        /* clear allpending IOs */
-        LIST_ITEM_HANDLE first_pending_io;
-        while ((first_pending_io = list_get_head_item(socket_io_instance->pending_io_list)) != NULL)
-        {
-            PENDING_SOCKET_IO* pending_socket_io = (PENDING_SOCKET_IO*)list_item_get_value(first_pending_io);
-            if (pending_socket_io != NULL)
-            {
-                free(pending_socket_io->bytes);
-                free(pending_socket_io);
-            }
-
-            list_remove(socket_io_instance->pending_io_list, first_pending_io);
-        }
-
-        list_destroy(socket_io_instance->pending_io_list);
-        free(socket_io_instance->hostname);
-        free(socket_io);
-    }
-}
-
-int socketio_open(CONCRETE_IO_HANDLE socket_io, ON_BYTES_RECEIVED on_bytes_received, ON_IO_STATE_CHANGED on_io_state_changed, void* callback_context)
-{
-    int result;
-
-    SOCKET_IO_INSTANCE* socket_io_instance = (SOCKET_IO_INSTANCE*)socket_io;
-    if (socket_io == NULL)
-    {
-        result = __LINE__;
-    }
-    else
-    {
-        ADDRINFO* addrInfo = NULL;
-        char portString[16];
-
-        socket_io_instance->socket = socket(AF_INET, SOCK_STREAM, IPPROTO_TCP);
-        if (socket_io_instance->socket == INVALID_SOCKET)
-        {
-            set_io_state(socket_io_instance, IO_STATE_ERROR);
-            result = __LINE__;
-        }
-        else
-        {
-            ADDRINFO addrHint = { 0 };
-            addrHint.ai_family = AF_INET;
-            addrHint.ai_socktype = SOCK_STREAM;
-            addrHint.ai_protocol = IPPROTO_TCP;
-            sprintf(portString, "%u", socket_io_instance->port);
-            if (getaddrinfo(socket_io_instance->hostname, portString, &addrHint, &addrInfo) != 0)
-            {
-                closesocket(socket_io_instance->socket);
-                set_io_state(socket_io_instance, IO_STATE_ERROR);
-                socket_io_instance->socket = INVALID_SOCKET;
-                result = __LINE__;
-            }
-            else
-            {
-                u_long iMode = 1;
-
-                if (connect(socket_io_instance->socket, addrInfo->ai_addr, addrInfo->ai_addrlen) != 0)
-                {
-                    closesocket(socket_io_instance->socket);
-                    set_io_state(socket_io_instance, IO_STATE_ERROR);
-                    socket_io_instance->socket = INVALID_SOCKET;
-                    result = __LINE__;
-                }
-                else if (ioctlsocket(socket_io_instance->socket, FIONBIO, &iMode) != 0)
-                {
-                    closesocket(socket_io_instance->socket);
-                    set_io_state(socket_io_instance, IO_STATE_ERROR);
-                    socket_io_instance->socket = INVALID_SOCKET;
-                    result = __LINE__;
-                }
-                else
-                {
-                    socket_io_instance->on_bytes_received = on_bytes_received;
-                    socket_io_instance->on_io_state_changed = on_io_state_changed;
-                    socket_io_instance->callback_context = callback_context;
-
-                    set_io_state(socket_io_instance, IO_STATE_OPEN);
-                    result = 0;
-                }
-                freeaddrinfo(addrInfo);
-            }
-        }
-    }
-
-    return result;
-}
-
-int socketio_close(CONCRETE_IO_HANDLE socket_io)
-{
-    int result = 0;
-
-    if (socket_io == NULL)
-    {
-        result = __LINE__;
-    }
-    else
-    {
-        SOCKET_IO_INSTANCE* socket_io_instance = (SOCKET_IO_INSTANCE*)socket_io;
-
-        closesocket(socket_io_instance->socket);
-        socket_io_instance->socket = INVALID_SOCKET;
-        set_io_state(socket_io_instance, IO_STATE_NOT_OPEN);
-        result = 0;
-    }
-
-    return result;
-}
-
-int socketio_send(CONCRETE_IO_HANDLE socket_io, const void* buffer, size_t size, ON_SEND_COMPLETE on_send_complete, void* callback_context)
-{
-    int result;
-
-    if ((socket_io == NULL) ||
-        (buffer == NULL) ||
-        (size == 0))
-    {
-        /* Invalid arguments */
-        result = __LINE__;
-    }
-    else
-    {
-        SOCKET_IO_INSTANCE* socket_io_instance = (SOCKET_IO_INSTANCE*)socket_io;
-        if (socket_io_instance->io_state != IO_STATE_OPEN)
-        {
-            result = __LINE__;
-        }
-        else
-        {
-            LIST_ITEM_HANDLE first_pending_io = list_get_head_item(socket_io_instance->pending_io_list);
-            if (first_pending_io != NULL)
-            {
-                if (add_pending_io(socket_io_instance, buffer, size, on_send_complete, callback_context) != 0)
-                {
-                    result = __LINE__;
-                }
-                else
-                {
-                    result = 0;
-                }
-            }
-            else
-            {
-                int send_result = send(socket_io_instance->socket, buffer, size, 0);
-                if (send_result != size)
-                {
-                    int last_error = WSAGetLastError();
-                    if (last_error != WSAEWOULDBLOCK)
-                    {
-                        printf("Error sending on socket\r\n");
-                        result = __LINE__;
-<<<<<<< HEAD
-                    }
-					else
-                    {
-						if (last_error == WSAECONNRESET)
-						{
-							set_io_state(socket_io_instance, IO_STATE_NOT_OPEN);
-						}
-						
-						/* queue data */
-=======
-
-                        if (last_error == WSAECONNRESET)
-                        {
-                            set_io_state(socket_io_instance, IO_STATE_NOT_OPEN);
-                        }
-                    }
-                    else
-                    {
-                        /* queue data */
->>>>>>> ecc3c582
-                        if (add_pending_io(socket_io_instance, buffer, size, on_send_complete, callback_context) != 0)
-                        {
-                            result = __LINE__;
-                        }
-                        else
-                        {
-                            result = 0;
-                        }
-                    }
-                }
-                else
-                {
-                    if (on_send_complete != NULL)
-                    {
-                        on_send_complete(callback_context, IO_SEND_OK);
-                    }
-
-                    size_t i;
-                    for (i = 0; i < size; i++)
-                    {
-                        LOG(socket_io_instance->logger_log, 0, "%02x-> ", ((unsigned char*)buffer)[i]);
-                    }
-
-                    result = 0;
-                }
-            }
-        }
-    }
-
-    return result;
-}
-
-void socketio_dowork(CONCRETE_IO_HANDLE socket_io)
-{
-    if (socket_io != NULL)
-    {
-        SOCKET_IO_INSTANCE* socket_io_instance = (SOCKET_IO_INSTANCE*)socket_io;
-        if (socket_io_instance->io_state == IO_STATE_OPEN)
-        {
-            int received = 1;
-
-            LIST_ITEM_HANDLE first_pending_io = list_get_head_item(socket_io_instance->pending_io_list);
-            while (first_pending_io != NULL)
-            {
-                PENDING_SOCKET_IO* pending_socket_io = (PENDING_SOCKET_IO*)list_item_get_value(first_pending_io);
-                if (pending_socket_io == NULL)
-                {
-                    set_io_state(socket_io_instance, IO_STATE_ERROR);
-                    break;
-                }
-
-                int send_result = send(socket_io_instance->socket, pending_socket_io->bytes, pending_socket_io->size, 0);
-                if (send_result != pending_socket_io->size)
-                {
-                    int last_error = WSAGetLastError();
-                    if (last_error != WSAEWOULDBLOCK)
-                    {
-                        free(pending_socket_io->bytes);
-                        free(pending_socket_io);
-                        (void)list_remove(socket_io_instance->pending_io_list, first_pending_io);
-
-                        if (last_error == WSAECONNRESET)
-                        {
-                            set_io_state(socket_io_instance, IO_STATE_NOT_OPEN);
-                        }
-                    }
-                    else 
-                    {
-                        /* try again */
-                    }
-                }
-                else
-                {
-                    if (pending_socket_io->on_send_complete != NULL)
-                    {
-                        pending_socket_io->on_send_complete(pending_socket_io->callback_context, send_result);
-                    }
-
-                    free(pending_socket_io->bytes);
-                    free(pending_socket_io);
-                    if (list_remove(socket_io_instance->pending_io_list, first_pending_io) != 0)
-                    {
-                        set_io_state(socket_io_instance, IO_STATE_ERROR);
-                    }
-                }
-
-                first_pending_io = list_get_head_item(socket_io_instance->pending_io_list);
-            }
-
-            while (received > 0)
-            {
-                unsigned char recv_bytes[1];
-                received = recv(socket_io_instance->socket, recv_bytes, sizeof(recv_bytes), 0);
-                if (received > 0)
-                {
-                    int i;
-                    for (i = 0; i < received; i++)
-                    {
-                        LOG(socket_io_instance->logger_log, 0, "<-%02x ", (unsigned char)recv_bytes[i]);
-                    }
-
-                    if (socket_io_instance->on_bytes_received != NULL)
-                    {
-                        /* explictly ignoring here the result of the callback */
-                        (void)socket_io_instance->on_bytes_received(socket_io_instance->callback_context, recv_bytes, received);
-                    }
-                }
-                else
-                {
-                    int last_error = WSAGetLastError();
-                    if (last_error == WSAECONNRESET)
-                    {
-                        set_io_state(socket_io_instance, IO_STATE_NOT_OPEN);
-                    }
-                    else
-                    {
-                        /* try again */
-                    }
-                }
-            }
-        }
-    }
-}
-
+// Copyright (c) Microsoft. All rights reserved.
+// Licensed under the MIT license. See LICENSE file in the project root for full license information.
+
+#include <stdlib.h>
+#ifdef _CRTDBG_MAP_ALLOC
+#include <crtdbg.h>
+#endif
+#include <stddef.h>
+#include <stdio.h>
+#include "socketio.h"
+#include "winsock2.h"
+#include "ws2tcpip.h"
+#include "windows.h"
+#include "list.h"
+#include "gballoc.h"
+
+typedef struct PENDING_SOCKET_IO_TAG
+{
+    unsigned char* bytes;
+    size_t size;
+    ON_SEND_COMPLETE on_send_complete;
+    void* callback_context;
+    LIST_HANDLE pending_io_list;
+} PENDING_SOCKET_IO;
+
+typedef struct SOCKET_IO_INSTANCE_TAG
+{
+    SOCKET socket;
+    ON_BYTES_RECEIVED on_bytes_received;
+    ON_IO_STATE_CHANGED on_io_state_changed;
+    LOGGER_LOG logger_log;
+    void* callback_context;
+    char* hostname;
+    int port;
+    IO_STATE io_state;
+    LIST_HANDLE pending_io_list;
+} SOCKET_IO_INSTANCE;
+
+static const IO_INTERFACE_DESCRIPTION socket_io_interface_description = 
+{
+    socketio_create,
+    socketio_destroy,
+    socketio_open,
+    socketio_close,
+    socketio_send,
+    socketio_dowork
+};
+
+static void set_io_state(SOCKET_IO_INSTANCE* socket_io_instance, IO_STATE io_state)
+{
+    IO_STATE previous_state = socket_io_instance->io_state;
+    socket_io_instance->io_state = io_state;
+    if (socket_io_instance->on_io_state_changed != NULL)
+    {
+        socket_io_instance->on_io_state_changed(socket_io_instance->callback_context, io_state, previous_state);
+    }
+}
+
+static int add_pending_io(SOCKET_IO_INSTANCE* socket_io_instance, const unsigned char* buffer, size_t size, ON_SEND_COMPLETE on_send_complete, void* callback_context)
+{
+    int result;
+    PENDING_SOCKET_IO* pending_socket_io = (PENDING_SOCKET_IO*)malloc(sizeof(PENDING_SOCKET_IO));
+    if (pending_socket_io == NULL)
+    {
+        result = __LINE__;
+    }
+    else
+    {
+        pending_socket_io->bytes = (unsigned char*)malloc(size);
+        if (pending_socket_io->bytes == NULL)
+        {
+            free(pending_socket_io);
+            result = __LINE__;
+        }
+        else
+        {
+            pending_socket_io->size = size;
+            pending_socket_io->on_send_complete = on_send_complete;
+            pending_socket_io->callback_context = callback_context;
+            pending_socket_io->pending_io_list = socket_io_instance->pending_io_list;
+            (void)memcpy(pending_socket_io->bytes, buffer, size);
+
+            if (list_add(socket_io_instance->pending_io_list, pending_socket_io) == NULL)
+            {
+                free(pending_socket_io->bytes);
+                free(pending_socket_io);
+                result = __LINE__;
+            }
+            else
+            {
+                result = 0;
+            }
+        }
+    }
+
+    return result;
+}
+
+CONCRETE_IO_HANDLE socketio_create(void* io_create_parameters, LOGGER_LOG logger_log)
+{
+    SOCKETIO_CONFIG* socket_io_config = io_create_parameters;
+    SOCKET_IO_INSTANCE* result;
+
+    if (socket_io_config == NULL)
+    {
+        result = NULL;
+    }
+    else
+    {
+        result = malloc(sizeof(SOCKET_IO_INSTANCE));
+        if (result != NULL)
+        {
+            result->pending_io_list = list_create();
+            if (result->pending_io_list == NULL)
+            {
+                free(result);
+                result = NULL;
+            }
+            else
+            {
+                result->hostname = (char*)malloc(strlen(socket_io_config->hostname) + 1);
+                if (result->hostname == NULL)
+                {
+                    list_destroy(result->pending_io_list);
+                    free(result);
+                    result = NULL;
+                }
+                else
+                {
+                    (void)strcpy(result->hostname, socket_io_config->hostname);
+                    result->port = socket_io_config->port;
+                    result->on_bytes_received = NULL;
+                    result->on_io_state_changed = NULL;
+                    result->logger_log = logger_log;
+                    result->socket = INVALID_SOCKET;
+                    result->callback_context = NULL;
+                    result->io_state = IO_STATE_NOT_OPEN;
+                }
+            }
+        }
+    }
+
+    return (IO_HANDLE)result;
+}
+
+void socketio_destroy(CONCRETE_IO_HANDLE socket_io)
+{
+    if (socket_io != NULL)
+    {
+        SOCKET_IO_INSTANCE* socket_io_instance = (SOCKET_IO_INSTANCE*)socket_io;
+        /* we cannot do much if the close fails, so just ignore the result */
+        (void)closesocket(socket_io_instance->socket);
+
+        /* clear allpending IOs */
+        LIST_ITEM_HANDLE first_pending_io;
+        while ((first_pending_io = list_get_head_item(socket_io_instance->pending_io_list)) != NULL)
+        {
+            PENDING_SOCKET_IO* pending_socket_io = (PENDING_SOCKET_IO*)list_item_get_value(first_pending_io);
+            if (pending_socket_io != NULL)
+            {
+                free(pending_socket_io->bytes);
+                free(pending_socket_io);
+            }
+
+            list_remove(socket_io_instance->pending_io_list, first_pending_io);
+        }
+
+        list_destroy(socket_io_instance->pending_io_list);
+        free(socket_io_instance->hostname);
+        free(socket_io);
+    }
+}
+
+int socketio_open(CONCRETE_IO_HANDLE socket_io, ON_BYTES_RECEIVED on_bytes_received, ON_IO_STATE_CHANGED on_io_state_changed, void* callback_context)
+{
+    int result;
+
+    SOCKET_IO_INSTANCE* socket_io_instance = (SOCKET_IO_INSTANCE*)socket_io;
+    if (socket_io == NULL)
+    {
+        result = __LINE__;
+    }
+    else
+    {
+        ADDRINFO* addrInfo = NULL;
+        char portString[16];
+
+        socket_io_instance->socket = socket(AF_INET, SOCK_STREAM, IPPROTO_TCP);
+        if (socket_io_instance->socket == INVALID_SOCKET)
+        {
+            set_io_state(socket_io_instance, IO_STATE_ERROR);
+            result = __LINE__;
+        }
+        else
+        {
+            ADDRINFO addrHint = { 0 };
+            addrHint.ai_family = AF_INET;
+            addrHint.ai_socktype = SOCK_STREAM;
+            addrHint.ai_protocol = IPPROTO_TCP;
+            sprintf(portString, "%u", socket_io_instance->port);
+            if (getaddrinfo(socket_io_instance->hostname, portString, &addrHint, &addrInfo) != 0)
+            {
+                closesocket(socket_io_instance->socket);
+                set_io_state(socket_io_instance, IO_STATE_ERROR);
+                socket_io_instance->socket = INVALID_SOCKET;
+                result = __LINE__;
+            }
+            else
+            {
+                u_long iMode = 1;
+
+                if (connect(socket_io_instance->socket, addrInfo->ai_addr, addrInfo->ai_addrlen) != 0)
+                {
+                    closesocket(socket_io_instance->socket);
+                    set_io_state(socket_io_instance, IO_STATE_ERROR);
+                    socket_io_instance->socket = INVALID_SOCKET;
+                    result = __LINE__;
+                }
+                else if (ioctlsocket(socket_io_instance->socket, FIONBIO, &iMode) != 0)
+                {
+                    closesocket(socket_io_instance->socket);
+                    set_io_state(socket_io_instance, IO_STATE_ERROR);
+                    socket_io_instance->socket = INVALID_SOCKET;
+                    result = __LINE__;
+                }
+                else
+                {
+                    socket_io_instance->on_bytes_received = on_bytes_received;
+                    socket_io_instance->on_io_state_changed = on_io_state_changed;
+                    socket_io_instance->callback_context = callback_context;
+
+                    set_io_state(socket_io_instance, IO_STATE_OPEN);
+                    result = 0;
+                }
+                freeaddrinfo(addrInfo);
+            }
+        }
+    }
+
+    return result;
+}
+
+int socketio_close(CONCRETE_IO_HANDLE socket_io)
+{
+    int result = 0;
+
+    if (socket_io == NULL)
+    {
+        result = __LINE__;
+    }
+    else
+    {
+        SOCKET_IO_INSTANCE* socket_io_instance = (SOCKET_IO_INSTANCE*)socket_io;
+
+        closesocket(socket_io_instance->socket);
+        socket_io_instance->socket = INVALID_SOCKET;
+        set_io_state(socket_io_instance, IO_STATE_NOT_OPEN);
+        result = 0;
+    }
+
+    return result;
+}
+
+int socketio_send(CONCRETE_IO_HANDLE socket_io, const void* buffer, size_t size, ON_SEND_COMPLETE on_send_complete, void* callback_context)
+{
+    int result;
+
+    if ((socket_io == NULL) ||
+        (buffer == NULL) ||
+        (size == 0))
+    {
+        /* Invalid arguments */
+        result = __LINE__;
+    }
+    else
+    {
+        SOCKET_IO_INSTANCE* socket_io_instance = (SOCKET_IO_INSTANCE*)socket_io;
+        if (socket_io_instance->io_state != IO_STATE_OPEN)
+        {
+            result = __LINE__;
+        }
+        else
+        {
+            LIST_ITEM_HANDLE first_pending_io = list_get_head_item(socket_io_instance->pending_io_list);
+            if (first_pending_io != NULL)
+            {
+                if (add_pending_io(socket_io_instance, buffer, size, on_send_complete, callback_context) != 0)
+                {
+                    result = __LINE__;
+                }
+                else
+                {
+                    result = 0;
+                }
+            }
+            else
+            {
+                int send_result = send(socket_io_instance->socket, buffer, size, 0);
+                if (send_result != size)
+                {
+                    int last_error = WSAGetLastError();
+                    if (last_error != WSAEWOULDBLOCK)
+                    {
+                        printf("Error sending on socket\r\n");
+                        result = __LINE__;
+                    }
+					else
+                    {
+						if (last_error == WSAECONNRESET)
+						{
+							set_io_state(socket_io_instance, IO_STATE_NOT_OPEN);
+						}
+						
+                        /* queue data */
+                        if (add_pending_io(socket_io_instance, buffer, size, on_send_complete, callback_context) != 0)
+                        {
+                            result = __LINE__;
+                        }
+                        else
+                        {
+                            result = 0;
+                        }
+                    }
+                }
+                else
+                {
+                    if (on_send_complete != NULL)
+                    {
+                        on_send_complete(callback_context, IO_SEND_OK);
+                    }
+
+                    size_t i;
+                    for (i = 0; i < size; i++)
+                    {
+                        LOG(socket_io_instance->logger_log, 0, "%02x-> ", ((unsigned char*)buffer)[i]);
+                    }
+
+                    result = 0;
+                }
+            }
+        }
+    }
+
+    return result;
+}
+
+void socketio_dowork(CONCRETE_IO_HANDLE socket_io)
+{
+    if (socket_io != NULL)
+    {
+        SOCKET_IO_INSTANCE* socket_io_instance = (SOCKET_IO_INSTANCE*)socket_io;
+        if (socket_io_instance->io_state == IO_STATE_OPEN)
+        {
+            int received = 1;
+
+            LIST_ITEM_HANDLE first_pending_io = list_get_head_item(socket_io_instance->pending_io_list);
+            while (first_pending_io != NULL)
+            {
+                PENDING_SOCKET_IO* pending_socket_io = (PENDING_SOCKET_IO*)list_item_get_value(first_pending_io);
+                if (pending_socket_io == NULL)
+                {
+                    set_io_state(socket_io_instance, IO_STATE_ERROR);
+                    break;
+                }
+
+                int send_result = send(socket_io_instance->socket, pending_socket_io->bytes, pending_socket_io->size, 0);
+                if (send_result != pending_socket_io->size)
+                {
+                    int last_error = WSAGetLastError();
+                    if (last_error != WSAEWOULDBLOCK)
+                    {
+                        free(pending_socket_io->bytes);
+                        free(pending_socket_io);
+                        (void)list_remove(socket_io_instance->pending_io_list, first_pending_io);
+
+						if (last_error == WSAECONNRESET)
+						{
+							set_io_state(socket_io_instance, IO_STATE_NOT_OPEN);
+						}
+                    }
+					else 
+					{
+						/* try again */
+					}
+                }
+                else
+                {
+                    if (pending_socket_io->on_send_complete != NULL)
+                    {
+                        pending_socket_io->on_send_complete(pending_socket_io->callback_context, send_result);
+                    }
+
+                    free(pending_socket_io->bytes);
+                    free(pending_socket_io);
+                    if (list_remove(socket_io_instance->pending_io_list, first_pending_io) != 0)
+                    {
+                        set_io_state(socket_io_instance, IO_STATE_ERROR);
+                    }
+                }
+
+                first_pending_io = list_get_head_item(socket_io_instance->pending_io_list);
+            }
+
+            while (received > 0)
+            {
+                unsigned char recv_bytes[1];
+                received = recv(socket_io_instance->socket, recv_bytes, sizeof(recv_bytes), 0);
+                if (received > 0)
+                {
+                    int i;
+                    for (i = 0; i < received; i++)
+                    {
+                        LOG(socket_io_instance->logger_log, 0, "<-%02x ", (unsigned char)recv_bytes[i]);
+                    }
+
+                    if (socket_io_instance->on_bytes_received != NULL)
+                    {
+                        /* explictly ignoring here the result of the callback */
+                        (void)socket_io_instance->on_bytes_received(socket_io_instance->callback_context, recv_bytes, received);
+                    }
+                }
+				else
+				{
+					int last_error = WSAGetLastError();
+					if (last_error == WSAECONNRESET)
+					{
+						set_io_state(socket_io_instance, IO_STATE_NOT_OPEN);
+					}
+					else
+					{
+						/* try again */
+					}
+				}
+            }
+        }
+    }
+}
+
 int socketio_getError(CONCRETE_IO_HANDLE socket_io)
 {
     return WSAGetLastError();
-}
-
-const IO_INTERFACE_DESCRIPTION* socketio_get_interface_description(void)
-{
-    return &socket_io_interface_description;
-}
+}
+
+const IO_INTERFACE_DESCRIPTION* socketio_get_interface_description(void)
+{
+    return &socket_io_interface_description;
+}